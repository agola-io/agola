// Copyright 2019 Sorint.lab
//
// Licensed under the Apache License, Version 2.0 (the "License");
// you may not use this file except in compliance with the License.
// You may obtain a copy of the License at
//
//     http://www.apache.org/licenses/LICENSE-2.0
//
// Unless required by applicable law or agreed to in writing, software
// distributed under the License is distributed on an "AS IS" BASIS,
// WITHOUT WARRANTIES OR CONDITIONS OF ANY KIND, either express or implied
// See the License for the specific language governing permissions and
// limitations under the License.

package gitea

import (
	"context"
	"crypto/tls"
	"fmt"
	"net"
	"net/http"
	"path"
	"regexp"
	"strconv"
	"strings"
	"time"

	"agola.io/agola/internal/errors"
	gitsource "agola.io/agola/internal/gitsources"

	"code.gitea.io/sdk/gitea"
	"golang.org/x/oauth2"
)

var (
	// gitea corrently doesn't have any auth scope
	GiteaOauth2Scopes = []string{""}

	branchRefPrefix     = "refs/heads/"
	tagRefPrefix        = "refs/tags/"
	pullRequestRefRegex = regexp.MustCompile("refs/pull/(.*)/head")
	pullRequestRefFmt   = "refs/pull/%s/head"
)

type Opts struct {
	APIURL         string
	Token          string
	SkipVerify     bool
	Oauth2ClientID string
	Oauth2Secret   string
}

type Client struct {
	client           *gitea.Client
	oauth2HTTPClient *http.Client
	APIURL           string
	oauth2ClientID   string
	oauth2Secret     string
}

// fromCommitStatus converts a gitsource commit status to a gitea commit status
func fromCommitStatus(status gitsource.CommitStatus) gitea.StatusState {
	switch status {
	case gitsource.CommitStatusPending:
		return gitea.StatusPending
	case gitsource.CommitStatusSuccess:
		return gitea.StatusSuccess
	case gitsource.CommitStatusError:
		return gitea.StatusError
	case gitsource.CommitStatusFailed:
		return gitea.StatusFailure
	default:
		panic(errors.Errorf("unknown commit status %q", status))
	}
}

func parseRepoPath(repopath string) (string, string, error) {
	parts := strings.Split(repopath, "/")
	if len(parts) != 2 {
		return "", "", errors.Errorf("wrong gitea repo path: %q", repopath)
	}
	return parts[0], parts[1], nil
}

func New(opts Opts) (*Client, error) {
	// copied from net/http until it has a clone function: https://github.com/golang/go/issues/26013
	transport := &http.Transport{
		Proxy: http.ProxyFromEnvironment,
		DialContext: (&net.Dialer{
			Timeout:   30 * time.Second,
			KeepAlive: 30 * time.Second,
			DualStack: true,
		}).DialContext,
		MaxIdleConns:          100,
		IdleConnTimeout:       90 * time.Second,
		TLSHandshakeTimeout:   10 * time.Second,
		ExpectContinueTimeout: 1 * time.Second,
		TLSClientConfig:       &tls.Config{InsecureSkipVerify: opts.SkipVerify},
	}
	httpClient := &http.Client{Transport: transport}

	client, err := gitea.NewClient(opts.APIURL, gitea.SetToken(opts.Token), gitea.SetHTTPClient(httpClient))
	if err != nil {
		return nil, err
	}

	return &Client{
		client:           client,
		oauth2HTTPClient: httpClient,
		APIURL:           opts.APIURL,
		oauth2ClientID:   opts.Oauth2ClientID,
		oauth2Secret:     opts.Oauth2Secret,
	}, nil
}

func (c *Client) oauth2Config(callbackURL string) *oauth2.Config {
	return &oauth2.Config{
		ClientID:     c.oauth2ClientID,
		ClientSecret: c.oauth2Secret,
		Scopes:       GiteaOauth2Scopes,
		Endpoint: oauth2.Endpoint{
			AuthURL:  fmt.Sprintf("%s/login/oauth/authorize", c.APIURL),
			TokenURL: fmt.Sprintf("%s/login/oauth/access_token", c.APIURL),
		},
		RedirectURL: callbackURL,
	}
}

func (c *Client) GetOauth2AuthorizationURL(callbackURL, state string) (string, error) {
	var config = c.oauth2Config(callbackURL)
	return config.AuthCodeURL(state), nil
}

func (c *Client) RequestOauth2Token(callbackURL, code string) (*oauth2.Token, error) {
	ctx := context.TODO()
	ctx = context.WithValue(ctx, oauth2.HTTPClient, c.oauth2HTTPClient)

	var config = c.oauth2Config(callbackURL)
	token, err := config.Exchange(ctx, code)
	if err != nil {
		return nil, errors.Wrapf(err, "cannot get oauth2 token")
	}
	return token, nil
}

func (c *Client) RefreshOauth2Token(refreshToken string) (*oauth2.Token, error) {
	ctx := context.TODO()
	ctx = context.WithValue(ctx, oauth2.HTTPClient, c.oauth2HTTPClient)

	var config = c.oauth2Config("")
	token := &oauth2.Token{RefreshToken: refreshToken}
	ts := config.TokenSource(ctx, token)
	ntoken, err := ts.Token()

	return ntoken, errors.WithStack(err)
}

func (c *Client) LoginPassword(username, password, tokenName string) (string, error) {
	var accessToken string

	client, err := gitea.NewClient(c.APIURL, gitea.SetBasicAuth(username, password))
	if err != nil {
		return "", errors.WithStack(err)
	}

	tokens, resp, err := client.ListAccessTokens(gitea.ListAccessTokensOptions{})
	if err != nil {
<<<<<<< HEAD
		if resp != nil && resp.StatusCode == http.StatusUnauthorized {
			return "", gitsource.ErrUnauthorized
		}
		return "", err
	}

=======
		return "", errors.WithStack(err)
	}
	if resp.StatusCode == http.StatusUnauthorized {
		return "", errors.WithStack(gitsource.ErrUnauthorized)
	}
	if resp.StatusCode/100 != 2 {
		return "", errors.Errorf("gitea api status code %d", resp.StatusCode)
	}
	defer resp.Body.Close()

	dec := json.NewDecoder(resp.Body)
	if err := dec.Decode(&tokens); err != nil {
		return "", errors.WithStack(err)
	}
>>>>>>> 23c66d7d
	for _, token := range tokens {
		if token.Name == tokenName {
			accessToken = token.Token
			break
		}
	}

	// create access token
	if accessToken == "" {
		token, _, terr := client.CreateAccessToken(
			gitea.CreateAccessTokenOption{Name: tokenName},
		)
		if terr != nil {
			return "", errors.WithStack(terr)
		}
		accessToken = token.Token
	}

	return accessToken, nil
}

func (c *Client) GetUserInfo() (*gitsource.UserInfo, error) {
	user, _, err := c.client.GetMyUserInfo()
	if err != nil {
		return nil, errors.WithStack(err)
	}
	return &gitsource.UserInfo{
		ID:        strconv.FormatInt(user.ID, 10),
		LoginName: user.UserName,
		Email:     user.Email,
	}, nil
}

func (c *Client) GetRepoInfo(repopath string) (*gitsource.RepoInfo, error) {
	owner, reponame, err := parseRepoPath(repopath)
	if err != nil {
		return nil, errors.WithStack(err)
	}
	rr, _, err := c.client.GetRepo(owner, reponame)
	if err != nil {
		return nil, errors.WithStack(err)
	}
	return fromGiteaRepo(rr), nil
}

func (c *Client) GetFile(repopath, commit, file string) ([]byte, error) {
	owner, reponame, err := parseRepoPath(repopath)
	if err != nil {
		return nil, errors.WithStack(err)
	}
<<<<<<< HEAD
	data, _, err := c.client.GetFile(owner, reponame, commit, file)
	return data, err
=======
	data, err := c.client.GetFile(owner, reponame, commit, file)
	return data, errors.WithStack(err)
>>>>>>> 23c66d7d
}

func (c *Client) CreateDeployKey(repopath, title, pubKey string, readonly bool) error {
	owner, reponame, err := parseRepoPath(repopath)
	if err != nil {
		return errors.WithStack(err)
	}
	if _, _, err = c.client.CreateDeployKey(owner, reponame, gitea.CreateKeyOption{
		Title:    title,
		Key:      pubKey,
		ReadOnly: readonly,
	}); err != nil {
		return errors.Wrapf(err, "error creating deploy key")
	}

	return nil
}

func (c *Client) UpdateDeployKey(repopath, title, pubKey string, readonly bool) error {
	owner, reponame, err := parseRepoPath(repopath)
	if err != nil {
		return errors.WithStack(err)
	}
	// NOTE(sgotti) gitea has a bug where if we delete and remove the same key with
	// the same value it is correctly readded and the admin must force a
	// authorized_keys regeneration on the server. To avoid this we update it only
	// when the public key value has changed
	keys, _, err := c.client.ListDeployKeys(owner, reponame, gitea.ListDeployKeysOptions{})
	if err != nil {
		return errors.Wrapf(err, "error retrieving existing deploy keys")
	}

	for _, key := range keys {
		if key.Title == title {
			if key.Key == pubKey {
				return nil
			}
<<<<<<< HEAD
			if _, err := c.client.DeleteDeployKey(owner, reponame, key.ID); err != nil {
				return errors.Errorf("error removing existing deploy key: %w", err)
=======
			if err := c.client.DeleteDeployKey(owner, reponame, key.ID); err != nil {
				return errors.Wrapf(err, "error removing existing deploy key")
>>>>>>> 23c66d7d
			}
		}
	}

	if _, _, err := c.client.CreateDeployKey(owner, reponame, gitea.CreateKeyOption{
		Title:    title,
		Key:      pubKey,
		ReadOnly: readonly,
	}); err != nil {
		return errors.Wrapf(err, "error creating deploy key")
	}

	return nil
}

func (c *Client) DeleteDeployKey(repopath, title string) error {
	owner, reponame, err := parseRepoPath(repopath)
	if err != nil {
		return errors.WithStack(err)
	}
	keys, _, err := c.client.ListDeployKeys(owner, reponame, gitea.ListDeployKeysOptions{})
	if err != nil {
		return errors.Wrapf(err, "error retrieving existing deploy keys")
	}

	for _, key := range keys {
		if key.Title == title {
<<<<<<< HEAD
			if _, err := c.client.DeleteDeployKey(owner, reponame, key.ID); err != nil {
				return errors.Errorf("error removing existing deploy key: %w", err)
=======
			if err := c.client.DeleteDeployKey(owner, reponame, key.ID); err != nil {
				return errors.Wrapf(err, "error removing existing deploy key")
>>>>>>> 23c66d7d
			}
		}
	}

	return nil
}

func (c *Client) CreateRepoWebhook(repopath, url, secret string) error {
	owner, reponame, err := parseRepoPath(repopath)
	if err != nil {
		return errors.WithStack(err)
	}

	opts := gitea.CreateHookOption{
		Type: "gitea",
		Config: map[string]string{
			"url":          url,
			"content_type": "json",
			"secret":       secret,
		},
		Events: []string{"push", "pull_request"},
		Active: true,
	}

<<<<<<< HEAD
	if _, _, err = c.client.CreateRepoHook(owner, reponame, opts); err != nil {
		return errors.Errorf("error creating repository webhook: %w", err)
=======
	if _, err = c.client.CreateRepoHook(owner, reponame, opts); err != nil {
		return errors.Wrapf(err, "error creating repository webhook")
>>>>>>> 23c66d7d
	}

	return nil
}

func (c *Client) DeleteRepoWebhook(repopath, u string) error {
	owner, reponame, err := parseRepoPath(repopath)
	if err != nil {
		return errors.WithStack(err)
	}
	hooks, _, err := c.client.ListRepoHooks(owner, reponame, gitea.ListHooksOptions{})
	if err != nil {
		return errors.Wrapf(err, "error retrieving repository webhooks")
	}

	// match the full url so we can have multiple webhooks for different agola
	// projects
	for _, hook := range hooks {
		if hook.Config["url"] == u {
<<<<<<< HEAD
			if _, err := c.client.DeleteRepoHook(owner, reponame, hook.ID); err != nil {
				return errors.Errorf("error deleting existing repository webhook: %w", err)
=======
			if err := c.client.DeleteRepoHook(owner, reponame, hook.ID); err != nil {
				return errors.Wrapf(err, "error deleting existing repository webhook")
>>>>>>> 23c66d7d
			}
		}
	}

	return nil
}

func (c *Client) CreateCommitStatus(repopath, commitSHA string, status gitsource.CommitStatus, targetURL, description, context string) error {
	owner, reponame, err := parseRepoPath(repopath)
	if err != nil {
		return errors.WithStack(err)
	}
	_, _, err = c.client.CreateStatus(owner, reponame, commitSHA, gitea.CreateStatusOption{
		State:       fromCommitStatus(status),
		TargetURL:   targetURL,
		Description: description,
		Context:     context,
	})
	return errors.WithStack(err)
}

func (c *Client) ListUserRepos() ([]*gitsource.RepoInfo, error) {
<<<<<<< HEAD
	remoteRepos, _, err := c.client.ListMyRepos(gitea.ListReposOptions{})
	if err != nil {
		return nil, err
	}

=======
	page := 1
>>>>>>> 23c66d7d
	repos := []*gitsource.RepoInfo{}

	for {
		remoteRepos, err := c.client.ListMyRepos(
			gitea.ListReposOptions{
				ListOptions: gitea.ListOptions{
					Page:     page,
					PageSize: 50, // Gitea SDK limit per page.
				},
			},
		)

		if err != nil {
			return []*gitsource.RepoInfo{}, errors.WithStack(err)
		}

		for _, repo := range remoteRepos {
			if !repo.Permissions.Admin {
				continue
			}
			repos = append(repos, fromGiteaRepo(repo))
		}

		// Check if no more repos are available
		if len(remoteRepos) == 0 {
			break
		} else {
			page = page + 1
		}
	}
	return repos, nil
}

func fromGiteaRepo(rr *gitea.Repository) *gitsource.RepoInfo {
	return &gitsource.RepoInfo{
		ID:            strconv.FormatInt(rr.ID, 10),
		Path:          path.Join(rr.Owner.UserName, rr.Name),
		HTMLURL:       rr.HTMLURL,
		SSHCloneURL:   rr.SSHURL,
		HTTPCloneURL:  rr.CloneURL,
		DefaultBranch: rr.DefaultBranch,
	}
}

func (c *Client) GetRef(repopath, ref string) (*gitsource.Ref, error) {
	owner, reponame, err := parseRepoPath(repopath)
	if err != nil {
		return nil, errors.WithStack(err)
	}

	remoteRefs, _, err := c.client.GetRepoRefs(owner, reponame, ref)
	if err != nil {
		return nil, errors.WithStack(err)
	}
	if len(remoteRefs) == 0 {
		return nil, errors.Errorf("no ref %q for repository %q", ref, repopath)
	}
	if len(remoteRefs) != 1 {
		return nil, errors.Errorf("no exact match found for ref %q for repository %q", ref, repopath)
	}

	return fromGiteaRef(remoteRefs[0])
}

func fromGiteaRef(remoteRef *gitea.Reference) (*gitsource.Ref, error) {
	t := remoteRef.Object.Type
	switch t {
	case "commit":
	default:
		return nil, errors.Errorf("unsupported object type: %s", t)
	}

	return &gitsource.Ref{
		Ref:       remoteRef.Ref,
		CommitSHA: remoteRef.Object.SHA,
	}, nil
}

func (c *Client) RefType(ref string) (gitsource.RefType, string, error) {
	switch {
	case strings.HasPrefix(ref, branchRefPrefix):
		return gitsource.RefTypeBranch, strings.TrimPrefix(ref, branchRefPrefix), nil

	case strings.HasPrefix(ref, tagRefPrefix):
		return gitsource.RefTypeTag, strings.TrimPrefix(ref, tagRefPrefix), nil

	case pullRequestRefRegex.MatchString(ref):
		m := pullRequestRefRegex.FindStringSubmatch(ref)
		return gitsource.RefTypePullRequest, m[1], nil

	default:
		return -1, "", errors.Errorf("unsupported ref: %s", ref)
	}
}

func (c *Client) GetCommit(repopath, commitSHA string) (*gitsource.Commit, error) {
	owner, reponame, err := parseRepoPath(repopath)
	if err != nil {
		return nil, errors.WithStack(err)
	}

	commit, _, err := c.client.GetSingleCommit(owner, reponame, commitSHA)
	if err != nil {
		return nil, errors.WithStack(err)
	}

	return &gitsource.Commit{
		SHA:     commit.SHA,
		Message: commit.RepoCommit.Message,
	}, nil
}

func (c *Client) BranchRef(branch string) string {
	return branchRefPrefix + branch
}

func (c *Client) TagRef(tag string) string {
	return tagRefPrefix + tag
}

func (c *Client) PullRequestRef(prID string) string {
	return fmt.Sprintf(pullRequestRefFmt, prID)
}

func (c *Client) CommitLink(repoInfo *gitsource.RepoInfo, commitSHA string) string {
	return fmt.Sprintf("%s/commit/%s", repoInfo.HTMLURL, commitSHA)
}

func (c *Client) BranchLink(repoInfo *gitsource.RepoInfo, branch string) string {
	return fmt.Sprintf("%s/src/branch/%s", repoInfo.HTMLURL, branch)
}

func (c *Client) TagLink(repoInfo *gitsource.RepoInfo, tag string) string {
	return fmt.Sprintf("%s/src/tag/%s", repoInfo.HTMLURL, tag)
}

func (c *Client) PullRequestLink(repoInfo *gitsource.RepoInfo, prID string) string {
	return fmt.Sprintf("%s/pulls/%s", repoInfo.HTMLURL, prID)
}<|MERGE_RESOLUTION|>--- conflicted
+++ resolved
@@ -166,19 +166,12 @@
 
 	tokens, resp, err := client.ListAccessTokens(gitea.ListAccessTokensOptions{})
 	if err != nil {
-<<<<<<< HEAD
 		if resp != nil && resp.StatusCode == http.StatusUnauthorized {
-			return "", gitsource.ErrUnauthorized
-		}
-		return "", err
-	}
-
-=======
+			return "", errors.WithStack(gitsource.ErrUnauthorized)
+		}
 		return "", errors.WithStack(err)
 	}
-	if resp.StatusCode == http.StatusUnauthorized {
-		return "", errors.WithStack(gitsource.ErrUnauthorized)
-	}
+
 	if resp.StatusCode/100 != 2 {
 		return "", errors.Errorf("gitea api status code %d", resp.StatusCode)
 	}
@@ -188,7 +181,6 @@
 	if err := dec.Decode(&tokens); err != nil {
 		return "", errors.WithStack(err)
 	}
->>>>>>> 23c66d7d
 	for _, token := range tokens {
 		if token.Name == tokenName {
 			accessToken = token.Token
@@ -239,13 +231,8 @@
 	if err != nil {
 		return nil, errors.WithStack(err)
 	}
-<<<<<<< HEAD
 	data, _, err := c.client.GetFile(owner, reponame, commit, file)
-	return data, err
-=======
-	data, err := c.client.GetFile(owner, reponame, commit, file)
 	return data, errors.WithStack(err)
->>>>>>> 23c66d7d
 }
 
 func (c *Client) CreateDeployKey(repopath, title, pubKey string, readonly bool) error {
@@ -283,13 +270,8 @@
 			if key.Key == pubKey {
 				return nil
 			}
-<<<<<<< HEAD
 			if _, err := c.client.DeleteDeployKey(owner, reponame, key.ID); err != nil {
-				return errors.Errorf("error removing existing deploy key: %w", err)
-=======
-			if err := c.client.DeleteDeployKey(owner, reponame, key.ID); err != nil {
 				return errors.Wrapf(err, "error removing existing deploy key")
->>>>>>> 23c66d7d
 			}
 		}
 	}
@@ -317,13 +299,8 @@
 
 	for _, key := range keys {
 		if key.Title == title {
-<<<<<<< HEAD
 			if _, err := c.client.DeleteDeployKey(owner, reponame, key.ID); err != nil {
-				return errors.Errorf("error removing existing deploy key: %w", err)
-=======
-			if err := c.client.DeleteDeployKey(owner, reponame, key.ID); err != nil {
 				return errors.Wrapf(err, "error removing existing deploy key")
->>>>>>> 23c66d7d
 			}
 		}
 	}
@@ -348,13 +325,8 @@
 		Active: true,
 	}
 
-<<<<<<< HEAD
 	if _, _, err = c.client.CreateRepoHook(owner, reponame, opts); err != nil {
-		return errors.Errorf("error creating repository webhook: %w", err)
-=======
-	if _, err = c.client.CreateRepoHook(owner, reponame, opts); err != nil {
 		return errors.Wrapf(err, "error creating repository webhook")
->>>>>>> 23c66d7d
 	}
 
 	return nil
@@ -374,13 +346,8 @@
 	// projects
 	for _, hook := range hooks {
 		if hook.Config["url"] == u {
-<<<<<<< HEAD
 			if _, err := c.client.DeleteRepoHook(owner, reponame, hook.ID); err != nil {
-				return errors.Errorf("error deleting existing repository webhook: %w", err)
-=======
-			if err := c.client.DeleteRepoHook(owner, reponame, hook.ID); err != nil {
 				return errors.Wrapf(err, "error deleting existing repository webhook")
->>>>>>> 23c66d7d
 			}
 		}
 	}
@@ -403,19 +370,11 @@
 }
 
 func (c *Client) ListUserRepos() ([]*gitsource.RepoInfo, error) {
-<<<<<<< HEAD
-	remoteRepos, _, err := c.client.ListMyRepos(gitea.ListReposOptions{})
-	if err != nil {
-		return nil, err
-	}
-
-=======
 	page := 1
->>>>>>> 23c66d7d
 	repos := []*gitsource.RepoInfo{}
 
 	for {
-		remoteRepos, err := c.client.ListMyRepos(
+		remoteRepos, _, err := c.client.ListMyRepos(
 			gitea.ListReposOptions{
 				ListOptions: gitea.ListOptions{
 					Page:     page,
